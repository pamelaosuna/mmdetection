import logging
import pickle

import torch
import torch.nn as nn
import torch.utils.checkpoint as cp

from mmcv.cnn import constant_init, kaiming_init
from mmcv.runner import load_checkpoint
from ..utils import build_norm_layer


def conv3x3(in_planes, out_planes, stride=1, dilation=1):
    "3x3 convolution with padding"
    return nn.Conv2d(
        in_planes,
        out_planes,
        kernel_size=3,
        stride=stride,
        padding=dilation,
        dilation=dilation,
        bias=False)


class BasicBlock(nn.Module):
    expansion = 1

    def __init__(self,
                 inplanes,
                 planes,
                 stride=1,
                 dilation=1,
                 downsample=None,
                 style='pytorch',
                 with_cp=False,
                 normalize=dict(type='GN')):
        super(BasicBlock, self).__init__()
        self.conv1 = conv3x3(inplanes, planes, stride, dilation)

        norm_layers = []
        norm_layers.append(build_norm_layer(normalize, planes))
        norm_layers.append(build_norm_layer(normalize, planes))
        self.norm_names = (['gn1', 'gn2'] if normalize['type'] == 'GN'
                           else ['bn1', 'bn2'])
        for name, layer in zip(self.norm_names, norm_layers):
            self.add_module(name, layer)

        self.relu = nn.ReLU(inplace=True)
        self.conv2 = conv3x3(planes, planes)
        self.downsample = downsample
        self.stride = stride
        self.dilation = dilation
        assert not with_cp

    def forward(self, x):
        identity = x

        out = self.conv1(x)
        out = getattr(self, self.norm_names[0])(out)
        out = self.relu(out)

        out = self.conv2(out)
        out = getattr(self, self.norm_names[1])(out)

        if self.downsample is not None:
            identity = self.downsample(x)

        out += identity
        out = self.relu(out)

        return out


class Bottleneck(nn.Module):
    expansion = 4

    def __init__(self,
                 inplanes,
                 planes,
                 stride=1,
                 dilation=1,
                 downsample=None,
                 style='pytorch',
<<<<<<< HEAD
                 with_cp=False,
                 normalize=dict(type='BN')):
        """Bottleneck block.
=======
                 with_cp=False):
        """Bottleneck block for ResNet.
>>>>>>> c5d8f002
        If style is "pytorch", the stride-two layer is the 3x3 conv layer,
        if it is "caffe", the stride-two layer is the first 1x1 conv layer.
        """
        super(Bottleneck, self).__init__()
        assert style in ['pytorch', 'caffe']
        self.inplanes = inplanes
        self.planes = planes
        if style == 'pytorch':
            self.conv1_stride = 1
            self.conv2_stride = stride
        else:
            self.conv1_stride = stride
            self.conv2_stride = 1
        self.conv1 = nn.Conv2d(
            inplanes,
            planes,
            kernel_size=1,
            stride=self.conv1_stride,
            bias=False)
        self.conv2 = nn.Conv2d(
            planes,
            planes,
            kernel_size=3,
            stride=self.conv2_stride,
            padding=dilation,
            dilation=dilation,
            bias=False)

        norm_layers = []
        norm_layers.append(build_norm_layer(normalize, planes))
        norm_layers.append(build_norm_layer(normalize, planes))
        norm_layers.append(build_norm_layer(normalize, planes*self.expansion))
        self.norm_names = (['gn1', 'gn2', 'gn3'] if normalize['type'] == 'GN'
                           else ['bn1', 'bn2', 'bn3'])
        for name, layer in zip(self.norm_names, norm_layers):
            self.add_module(name, layer)

        self.conv3 = nn.Conv2d(
            planes, planes * self.expansion, kernel_size=1, bias=False)
        self.relu = nn.ReLU(inplace=True)
        self.downsample = downsample
        self.stride = stride
        self.dilation = dilation
        self.with_cp = with_cp
        self.normalize = normalize

    def forward(self, x):

        def _inner_forward(x):
            identity = x

            out = self.conv1(x)
            out = getattr(self, self.norm_names[0])(out)
            out = self.relu(out)

            out = self.conv2(out)
            out = getattr(self, self.norm_names[1])(out)
            out = self.relu(out)

            out = self.conv3(out)
            out = getattr(self, self.norm_names[2])(out)

            if self.downsample is not None:
                identity = self.downsample(x)

            out += identity

            return out

        if self.with_cp and x.requires_grad:
            out = cp.checkpoint(_inner_forward, x)
        else:
            out = _inner_forward(x)

        out = self.relu(out)

        return out


def make_res_layer(block,
                   inplanes,
                   planes,
                   blocks,
                   stride=1,
                   dilation=1,
                   style='pytorch',
                   with_cp=False,
                   normalize=dict(type='BN')):
    downsample = None
    if stride != 1 or inplanes != planes * block.expansion:
        downsample = nn.Sequential(
            nn.Conv2d(
                inplanes,
                planes * block.expansion,
                kernel_size=1,
                stride=stride,
                bias=False),
            build_norm_layer(normalize, planes * block.expansion),
        )

    layers = []
    layers.append(
        block(
            inplanes,
            planes,
            stride,
            dilation,
            downsample,
            style=style,
            with_cp=with_cp,
            normalize=normalize))
    inplanes = planes * block.expansion
    for i in range(1, blocks):
        layers.append(
            block(inplanes, planes, 1, dilation, style=style,
                  with_cp=with_cp, normalize=normalize))

    return nn.Sequential(*layers)


class ResNet(nn.Module):
    """ResNet backbone.

    Args:
        depth (int): Depth of resnet, from {18, 34, 50, 101, 152}.
        num_stages (int): Resnet stages, normally 4.
        strides (Sequence[int]): Strides of the first block of each stage.
        dilations (Sequence[int]): Dilation of each stage.
        out_indices (Sequence[int]): Output from which stages.
        style (str): `pytorch` or `caffe`. If set to "pytorch", the stride-two
            layer is the 3x3 conv layer, otherwise the stride-two layer is
            the first 1x1 conv layer.
        frozen_stages (int): Stages to be frozen (all param fixed). -1 means
            not freezing any parameters.
        bn_eval (bool): Whether to set BN layers to eval mode, namely, freeze
            running stats (mean and var).
        bn_frozen (bool): Whether to freeze weight and bias of BN layers.
        with_cp (bool): Use checkpoint or not. Using checkpoint will save some
            memory while slowing down the training speed.
    """

    arch_settings = {
        18: (BasicBlock, (2, 2, 2, 2)),
        34: (BasicBlock, (3, 4, 6, 3)),
        50: (Bottleneck, (3, 4, 6, 3)),
        101: (Bottleneck, (3, 4, 23, 3)),
        152: (Bottleneck, (3, 8, 36, 3))
    }

    def __init__(self,
                 depth,
                 num_stages=4,
                 strides=(1, 2, 2, 2),
                 dilations=(1, 1, 1, 1),
                 out_indices=(0, 1, 2, 3),
                 style='pytorch',
                 frozen_stages=-1,
                 normalize=dict(
                     type='BN',
                     bn_eval=True,
                     bn_frozen=False),
                 with_cp=False):
        super(ResNet, self).__init__()
        if depth not in self.arch_settings:
            raise KeyError('invalid depth {} for resnet'.format(depth))
        self.depth = depth
        self.num_stages = num_stages
        assert num_stages >= 1 and num_stages <= 4
<<<<<<< HEAD
        block, stage_blocks = self.arch_settings[depth]
        self.stage_blocks = stage_blocks[:num_stages]
        assert len(strides) == len(dilations) == num_stages
        assert max(out_indices) < num_stages

        assert isinstance(normalize, dict) and 'type' in normalize
        assert normalize['type'] in ['BN', 'GN']
        if normalize['type'] == 'GN':
            assert 'num_groups' in normalize
        else:
            assert (set(['type', 'bn_eval', 'bn_frozen'])
                    == set(normalize))

=======
        self.strides = strides
        self.dilations = dilations
        assert len(strides) == len(dilations) == num_stages
>>>>>>> c5d8f002
        self.out_indices = out_indices
        assert max(out_indices) < num_stages
        self.style = style
        self.with_cp = with_cp
        self.frozen_stages = frozen_stages
        if normalize['type'] == 'BN':
            self.bn_eval = normalize['bn_eval']
            self.bn_frozen = normalize['bn_frozen']
        self.normalize = normalize

        self.block, stage_blocks = self.arch_settings[depth]
        self.stage_blocks = stage_blocks[:num_stages]
        self.inplanes = 64

        self.conv1 = nn.Conv2d(
            3, 64, kernel_size=7, stride=2, padding=3, bias=False)
        stem_norm = build_norm_layer(normalize, 64)
        self.stem_norm_name = 'gn1' if normalize['type'] == 'GN' else 'bn1'
        self.add_module(self.stem_norm_name, stem_norm)
        self.relu = nn.ReLU(inplace=True)
        self.maxpool = nn.MaxPool2d(kernel_size=3, stride=2, padding=1)

        self.res_layers = []
        for i, num_blocks in enumerate(self.stage_blocks):
            stride = strides[i]
            dilation = dilations[i]
            planes = 64 * 2**i
            res_layer = make_res_layer(
                self.block,
                self.inplanes,
                planes,
                num_blocks,
                stride=stride,
                dilation=dilation,
                style=self.style,
<<<<<<< HEAD
                with_cp=with_cp,
                normalize=normalize)
            self.inplanes = planes * block.expansion
=======
                with_cp=with_cp)
            self.inplanes = planes * self.block.expansion
>>>>>>> c5d8f002
            layer_name = 'layer{}'.format(i + 1)
            self.add_module(layer_name, res_layer)
            self.res_layers.append(layer_name)

        self.feat_dim = self.block.expansion * 64 * 2**(
            len(self.stage_blocks) - 1)

    def init_weights(self, pretrained=None):
        if isinstance(pretrained, str):
            logger = logging.getLogger()
            load_checkpoint(self, pretrained, strict=False, logger=logger)
        elif pretrained is None:
            for m in self.modules():
                if isinstance(m, nn.Conv2d):
                    kaiming_init(m)
                elif isinstance(m, nn.BatchNorm2d):
                    constant_init(m, 1)

            # zero init for last norm layer https://arxiv.org/abs/1706.02677
            for m in self.modules():
                if isinstance(m, Bottleneck) or isinstance(m, BasicBlock):
                    last_norm = getattr(m, m.norm_names[-1])
                    constant_init(last_norm, 0)
        else:
            raise TypeError('pretrained must be a str or None')

    def forward(self, x):
        x = self.conv1(x)
        x = getattr(self, self.stem_norm_name)(x)
        x = self.relu(x)
        x = self.maxpool(x)
        outs = []
        for i, layer_name in enumerate(self.res_layers):
            res_layer = getattr(self, layer_name)
            x = res_layer(x)
            if i in self.out_indices:
                outs.append(x)
        if len(outs) == 1:
            return outs[0]
        else:
            return tuple(outs)

    def train(self, mode=True):
        super(ResNet, self).train(mode)
        if self.normalize['type'] == 'BN' and self.bn_eval:
            for m in self.modules():
                if isinstance(m, nn.BatchNorm2d):
                    m.eval()
                    if self.bn_frozen:
                        for params in m.parameters():
                            params.requires_grad = False
        if mode and self.frozen_stages >= 0:
            for param in self.conv1.parameters():
                param.requires_grad = False
 
            stem_norm = getattr(self, self.stem_norm_name)
            stem_norm.eval()
            for param in stem_norm.parameters():
                param.requires_grad = False

            for i in range(1, self.frozen_stages + 1):
                mod = getattr(self, 'layer{}'.format(i))
                mod.eval()
                for param in mod.parameters():
                    param.requires_grad = False


class ResNetClassifier(ResNet):
    def __init__(self,
                 depth,
                 num_stages=4,
                 strides=(1, 2, 2, 2),
                 dilations=(1, 1, 1, 1),
                 out_indices=(0, 1, 2, 3),
                 style='pytorch',
                 normalize=dict(
                     type='BN',
                     frozen_stages=-1,
                     bn_eval=True,
                     bn_frozen=False),
                 with_cp=False,
                 num_classes=1000):
        super(ResNetClassifier, self).__init__(depth,
                                               num_stages=num_stages,
                                               strides=strides,
                                               dilations=dilations,
                                               out_indices=out_indices,
                                               style=style,
                                               normalize=normalize,
                                               with_cp=with_cp)
        _, self.stage_blocks = self.arch_settings[depth]
        self.avgpool = nn.AdaptiveAvgPool2d((1, 1))
        expansion = 1 if depth == 18 else 4
        self.fc = nn.Linear(512 * expansion, num_classes)

        self.init_weights()

    # TODO can be removed after tested
    def load_caffe2_weight(self, cf_path):
        norm = 'gn' if self.normalize['type'] == 'GN' else 'bn'
        mapping = {}

        for layer, blocks_in_layer in enumerate(self.stage_blocks, 1):
            for blk in range(blocks_in_layer):
                cf_prefix = 'res%d_%d_' % (layer + 1, blk)
                py_prefix = 'layer%d.%d.' % (layer, blk)

                # conv branch
                for i, a in zip([1, 2, 3], ['a', 'b', 'c']):
                    cf_full = cf_prefix + 'branch2%s_' % a
                    mapping[py_prefix + 'conv%d.weight' % i] = cf_full + 'w'
                    mapping[py_prefix + norm + '%d.weight' % i] \
                        = cf_full + norm + '_s'
                    mapping[py_prefix + norm + '%d.bias' % i] \
                        = cf_full + norm + '_b'

            # downsample branch
            cf_full = 'res%d_0_branch1_' % (layer + 1)
            py_full = 'layer%d.0.downsample.' % layer
            mapping[py_full + '0.weight'] = cf_full + 'w'
            mapping[py_full + '1.weight'] = cf_full + norm + '_s'
            mapping[py_full + '1.bias'] = cf_full + norm + '_b'

        # stem layers and last fc layer
        if self.normalize['type'] == 'GN':
            mapping['conv1.weight'] = 'conv1_w'
            mapping['gn1.weight'] = 'conv1_gn_s'
            mapping['gn1.bias'] = 'conv1_gn_b'
            mapping['fc.weight'] = 'pred_w'
            mapping['fc.bias'] = 'pred_b'
        else:
            mapping['conv1.weight'] = 'conv1_w'
            mapping['bn1.weight'] = 'res_conv1_bn_s'
            mapping['bn1.bias'] = 'res_conv1_bn_b'
            mapping['fc.weight'] = 'fc1000_w'
            mapping['fc.bias'] = 'fc1000_b'

        # load state dict
        py_state = self.state_dict()
        with open(cf_path, 'rb') as f:
            cf_state = pickle.load(f, encoding='latin1')
            if 'blobs' in cf_state:
                cf_state = cf_state['blobs']
            for i, (py_k, cf_k) in enumerate(mapping.items(), 1):
                print('[{}/{}] Loading {} to {}'.format(i, len(mapping), cf_k, py_k))
                assert py_k in py_state and cf_k in cf_state
                py_state[py_k] = torch.Tensor(cf_state[cf_k])
        self.load_state_dict(py_state)

    def forward(self, x):
        x = self.conv1(x)
        x = getattr(self, self.stem_norm_name)(x)
        x = self.relu(x)
        x = self.maxpool(x)
        for i, layer_name in enumerate(self.res_layers):
            res_layer = getattr(self, layer_name)
            x = res_layer(x)
        x = self.avgpool(x)
        x = x.view(x.size(0), -1)
        x = self.fc(x)
        return x<|MERGE_RESOLUTION|>--- conflicted
+++ resolved
@@ -81,14 +81,9 @@
                  dilation=1,
                  downsample=None,
                  style='pytorch',
-<<<<<<< HEAD
                  with_cp=False,
                  normalize=dict(type='BN')):
-        """Bottleneck block.
-=======
-                 with_cp=False):
         """Bottleneck block for ResNet.
->>>>>>> c5d8f002
         If style is "pytorch", the stride-two layer is the 3x3 conv layer,
         if it is "caffe", the stride-two layer is the first 1x1 conv layer.
         """
@@ -257,30 +252,24 @@
         self.depth = depth
         self.num_stages = num_stages
         assert num_stages >= 1 and num_stages <= 4
-<<<<<<< HEAD
-        block, stage_blocks = self.arch_settings[depth]
-        self.stage_blocks = stage_blocks[:num_stages]
         assert len(strides) == len(dilations) == num_stages
         assert max(out_indices) < num_stages
-
-        assert isinstance(normalize, dict) and 'type' in normalize
-        assert normalize['type'] in ['BN', 'GN']
-        if normalize['type'] == 'GN':
-            assert 'num_groups' in normalize
-        else:
-            assert (set(['type', 'bn_eval', 'bn_frozen'])
-                    == set(normalize))
-
-=======
         self.strides = strides
         self.dilations = dilations
         assert len(strides) == len(dilations) == num_stages
->>>>>>> c5d8f002
         self.out_indices = out_indices
         assert max(out_indices) < num_stages
         self.style = style
         self.with_cp = with_cp
         self.frozen_stages = frozen_stages
+
+        assert isinstance(normalize, dict) and 'type' in normalize
+        assert normalize['type'] in ['BN', 'GN']
+        if normalize['type'] == 'GN':
+            assert 'num_groups' in normalize
+        else:
+            assert (set(['type', 'bn_eval', 'bn_frozen'])
+                    == set(normalize))
         if normalize['type'] == 'BN':
             self.bn_eval = normalize['bn_eval']
             self.bn_frozen = normalize['bn_frozen']
@@ -311,14 +300,9 @@
                 stride=stride,
                 dilation=dilation,
                 style=self.style,
-<<<<<<< HEAD
                 with_cp=with_cp,
                 normalize=normalize)
-            self.inplanes = planes * block.expansion
-=======
-                with_cp=with_cp)
             self.inplanes = planes * self.block.expansion
->>>>>>> c5d8f002
             layer_name = 'layer{}'.format(i + 1)
             self.add_module(layer_name, res_layer)
             self.res_layers.append(layer_name)
